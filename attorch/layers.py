import numpy as np
import scipy.signal
import torch
from math import ceil
from torch import nn as nn
# from .module import Module
from torch.nn import Parameter
from torch.nn import functional as F
from torch.nn.init import xavier_normal
from torch.nn.modules.utils import _pair
from torch.utils.data import DataLoader
from tqdm import tqdm

from .constraints import positive
from .utils.hermite import hermite_2d, rotate_weights_hermite


def elu1(x):
    return F.elu(x, inplace=True) + 1.


class Elu1(nn.Module):
    """
    Elu activation function shifted by 1 to ensure that the
    output stays positive. That is:

    Elu1(x) = Elu(x) + 1
    """

    def forward(self, x):
        return elu1(x)


def log1exp(x):
    return torch.log(1. + torch.exp(x))


class Log1Exp(nn.Module):
    def forward(self, x):
        return log1exp(x)


class AdjustedElu(nn.Module):
    """
    Elu activation function that's adjusted to:
    1) ensure that all outputs are positive and
    2) f(x) = x for x >= 1
    """

    def forward(self, x):
        return F.elu(x - 1.) + 1.


class WidthXHeightXFeatureLinear(nn.Module):
    """
    Factorized fully connected layer. Weights are a sum of outer products between three vectors over width,
    height and spatial.
    """

    def __init__(self, in_shape, outdims, components=1, bias=True, normalize=True, positive=False, width=None,
                 height=None, eps=1e-6):
        super().__init__()
        self.in_shape = in_shape
        self.eps = eps
        c, w, h = self.in_shape
        self.outdims = outdims
        self.normalize = normalize
        self.positive = positive
        self.components = components

        self.width = Parameter(torch.Tensor(self.outdims, 1, w, 1, components)) if width is None else width
        self.height = Parameter(torch.Tensor(self.outdims, 1, 1, h, components)) if height is None else height
        self.features = Parameter(torch.Tensor(self.outdims, c, 1, 1))
        assert self.width.size(4) == self.height.size(4), 'The number of components in width and height do not agree'
        self.components = self.width.size(4)
        if bias:
            bias = Parameter(torch.Tensor(self.outdims))
            self.register_parameter('bias', bias)
        else:
            self.register_parameter('bias', None)
        self.initialize()

    def initialize(self, init_noise=1e-3):
        self.width.data.normal_(0, init_noise)
        self.height.data.normal_(0, init_noise)
        self.features.data.normal_(0, init_noise)
        if self.bias is not None:
            self.bias.data.fill_(0)

    @property
    def normalized_width(self):
        if self.positive:
            positive(self.width)
        if self.normalize:
            return self.width / (self.width.pow(2).sum(2, keepdim=True) + self.eps).sqrt().expand_as(self.width)
        else:
            return self.width

    @property
    def normalized_height(self):
        c, w, h = self.in_shape
        if self.positive:
            positive(self.height)
        if self.normalize:
            return self.height / (self.height.pow(2).sum(3, keepdim=True) + self.eps).sqrt().expand_as(self.height)
        else:
            return self.height

    @property
    def spatial(self):
        c, w, h = self.in_shape
        n, comp = self.outdims, self.components
        weight = self.normalized_width.expand(n, 1, w, h, comp) \
                 * self.normalized_height.expand(n, 1, w, h, comp)
        weight = weight.sum(4, keepdim=True).view(n, 1, w, h)
        return weight

    @property
    def weight(self):
        c, w, h = self.in_shape
        n, comp = self.outdims, self.components
        weight = self.spatial.expand(n, c, w, h) * self.features.expand(n, c, w, h)
        weight = weight.view(self.outdims, -1)
        return weight

    @property
    def basis(self):
        c, w, h = self.in_shape
        return self.weight.view(-1, c, w, h).data.cpu().numpy()

    def forward(self, x):

        N = x.size(0)
        y = x.view(N, -1) @ self.weight.t()
        if self.bias is not None:
            y = y + self.bias.expand_as(y)
        return y

    def __repr__(self):
        return ('spatial positive ' if self.positive else '') + \
               ('normalized ' if self.normalize else '') + \
               self.__class__.__name__ + \
               ' (' + '{} x {} x {}'.format(*self.in_shape) + ' -> ' + str(self.outdims) + ') spatial rank {}'.format(
            self.components)


class SpatialXFeatureLinear(nn.Module):
    """
    Factorized fully connected layer. Weights are a sum of outer products between a spatial filter and a feature vector.
    """

    def __init__(self, in_shape, outdims, bias=True, normalize=True, positive=True, spatial=None):
        super().__init__()
        self.in_shape = in_shape
        self.outdims = outdims
        self.normalize = normalize
        self.positive = positive
        c, w, h = in_shape
        self.spatial = Parameter(torch.Tensor(self.outdims, 1, w, h)) if spatial is None else spatial
        self.features = Parameter(torch.Tensor(self.outdims, c, 1, 1))

        if bias:
            bias = Parameter(torch.Tensor(self.outdims))
            self.register_parameter('bias', bias)
        else:
            self.register_parameter('bias', None)
        self.initialize()

    @property
    def normalized_spatial(self):
        positive(self.spatial)
        if self.normalize:
            weight = self.spatial / (
                    self.spatial.pow(2).sum(2, keepdim=True).sum(3, keepdim=True).sqrt().expand_as(self.spatial) + 1e-6)
        else:
            weight = self.spatial
        return weight

    @property
    def weight(self):
        if self.positive:
            positive(self.features)
        n = self.outdims
        c, w, h = self.in_shape
        weight = self.normalized_spatial.expand(n, c, w, h) * self.features.expand(n, c, w, h)
        weight = weight.view(self.outdims, -1)
        return weight

    def l1(self, average=True):
        n = self.outdims
        c, w, h = self.in_shape
        ret = (self.normalized_spatial.view(self.outdims, -1).abs().sum(1, keepdim=True)
               * self.features.view(self.outdims, -1).abs().sum(1)).sum()
        if average:
            ret = ret / (n * c * w * h)
        return ret

    def initialize(self, init_noise=1e-3):
        self.spatial.data.normal_(0, init_noise)
        self.features.data.normal_(0, init_noise)
        if self.bias is not None:
            self.bias.data.fill_(0)

    def forward(self, x, shift=None):
        N = x.size(0)
        y = x.view(N, -1) @ self.weight.t()
        if self.bias is not None:
            y = y + self.bias.expand_as(y)
        return y

    def __repr__(self):
        return ('spatial positive ' if self.positive else '') + \
               ('normalized ' if self.normalize else '') + \
               self.__class__.__name__ + \
               ' (' + '{} x {} x {}'.format(*self.in_shape) + ' -> ' + str(
            self.outdims) + ')'


class SpatialTransformerPyramid2d(nn.Module):
    def __init__(self, in_shape, outdims, scale_n=4, positive=False, bias=True,
                 init_range=.1, downsample=True, type=None):
        super().__init__()
        self.in_shape = in_shape
        c, w, h = in_shape
        self.outdims = outdims
        self.positive = positive
        self.gauss_pyramid = Pyramid(scale_n=scale_n, downsample=downsample, type=type)
        self.grid = Parameter(torch.Tensor(1, outdims, 1, 2))
        self.features = Parameter(torch.Tensor(1, c * (scale_n + 1), 1, outdims))

        if bias:
            bias = Parameter(torch.Tensor(outdims))
            self.register_parameter('bias', bias)
        else:
            self.register_parameter('bias', None)
        self.init_range = init_range
        self.initialize()

    def initialize(self):
        self.grid.data.uniform_(-self.init_range, self.init_range)
        self.features.data.fill_(1 / self.in_shape[0])

        if self.bias is not None:
            self.bias.data.fill_(0)

    def group_sparsity(self, group_size):
        f = self.features.size(1)
        n = f // group_size
        ret = 0
        for chunk in range(0, f, group_size):
            ret = ret + (self.features[:, chunk:chunk + group_size, ...].pow(2).mean(1) + 1e-12).sqrt().mean() / n
        return ret

    def feature_l1(self, average=True):
        if average:
            return self.features.abs().mean()
        else:
            return self.features.abs().sum()

    def neuron_layer_power(self, x, neuron_id):
        if self.positive:
            positive(self.features)
        self.grid.data = torch.clamp(self.grid.data, -1, 1)
        N, c, w, h = x.size()
        m = self.gauss_pyramid.scale_n + 1
        feat = self.features.view(1, m * c, self.outdims)

        y = torch.cat(self.gauss_pyramid(x), dim=1)
        y = (y * feat[:, :, neuron_id, None, None]).sum(1)
        return y.pow(2).mean()

    def forward(self, x, shift=None):
        if self.positive:
            positive(self.features)
        self.grid.data = torch.clamp(self.grid.data, -1, 1)
        N, c, w, h = x.size()
        m = self.gauss_pyramid.scale_n + 1
        feat = self.features.view(1, m * c, self.outdims)

        if shift is None:
            grid = self.grid.expand(N, self.outdims, 1, 2)
        else:
            grid = self.grid.expand(N, self.outdims, 1, 2) + shift[:, None, None, :]

        pools = [F.grid_sample(xx, grid) for xx in self.gauss_pyramid(x)]
        y = torch.cat(pools, dim=1).squeeze(-1)
        y = (y * feat).sum(1).view(N, self.outdims)

        if self.bias is not None:
            y = y + self.bias
        return y

    def __repr__(self):
        c, w, h = self.in_shape
        r = self.__class__.__name__ + \
            ' (' + '{} x {} x {}'.format(c, w, h) + ' -> ' + str(self.outdims) + ')'
        if self.bias is not None:
            r += ' with bias'

        for ch in self.children():
            r += '  -> ' + ch.__repr__() + '\n'
        return r


class FactorizedSpatialTransformerPyramid2d(SpatialTransformerPyramid2d):
    def __init__(self, in_shape, outdims, scale_n=4, positive=False, bias=True,
                 init_range=.1, downsample=True, type=None):
        super(SpatialTransformerPyramid2d, self).__init__()
        self.in_shape = in_shape
        c, w, h = in_shape
        self.outdims = outdims
        self.positive = positive
        self.gauss_pyramid = Pyramid(scale_n=scale_n, downsample=downsample, type=type)
        self.grid = Parameter(torch.Tensor(1, outdims, 1, 2))
        self.feature_scales = Parameter(torch.Tensor(1, scale_n + 1, 1, outdims))
        self.feature_channels = Parameter(torch.Tensor(1, 1, c, outdims))

        if bias:
            bias = Parameter(torch.Tensor(outdims))
            self.register_parameter('bias', bias)
        else:
            self.register_parameter('bias', None)
        self.init_range = init_range
        self.initialize()

    @property
    def features(self):
        return (self.feature_scales * self.feature_channels).view(1, -1, 1, self.outdims)

    def scale_l1(self, average=True):
        if average:
            return self.feature_scales.abs().mean()
        else:
            return self.feature_scales.abs().sum()

    def channel_l1(self, average=True):
        if average:
            return self.feature_channels.abs().mean()
        else:
            return self.feature_channels.abs().sum()

    def initialize(self):
        self.grid.data.uniform_(-self.init_range, self.init_range)
        self.feature_scales.data.fill_(1 / np.sqrt(self.in_shape[0]))
        self.feature_channels.data.fill_(1 / np.sqrt(self.in_shape[0]))

        if self.bias is not None:
            self.bias.data.fill_(0)


class SpatialTransformerPooled2d(nn.Module):
    def __init__(self, in_shape, outdims, pool_steps=1, positive=False, bias=True,
                 pool_kern=2, init_range=.1):
        super().__init__()
        self._pool_steps = pool_steps
        self.in_shape = in_shape
        c, w, h = in_shape
        self.outdims = outdims
        self.positive = positive
        self.grid = Parameter(torch.Tensor(1, outdims, 1, 2))
        self.features = Parameter(torch.Tensor(1, c * (self._pool_steps + 1), 1, outdims))

        if bias:
            bias = Parameter(torch.Tensor(outdims))
            self.register_parameter('bias', bias)
        else:
            self.register_parameter('bias', None)

        self.pool_kern = pool_kern
        self.avg = nn.AvgPool2d((pool_kern, pool_kern), stride=pool_kern, count_include_pad=False)
        self.init_range = init_range
        self.initialize()
    
    @property
    def pool_steps(self):
        return self._pool_steps
    
    @pool_steps.setter
    def pool_steps(self, value):
        assert value >= 0 and int(value) - value == 0, 'new pool steps must be a non-negative integer'
        if value != self._pool_steps:
            print('Resizing readout features')
            c, w, h = self.in_shape
            self._pool_steps = int(value)
            self.features = Parameter(torch.Tensor(1, c * (self._pool_steps + 1), 1, self.outdims))
            self.features.data.fill_(1 / self.in_shape[0])
            
    def initialize(self):
        self.grid.data.uniform_(-self.init_range, self.init_range)
        self.features.data.fill_(1 / self.in_shape[0])

        if self.bias is not None:
            self.bias.data.fill_(0)

    def feature_l1(self, average=True):
        if average:
            return self.features.abs().mean()
        else:
            return self.features.abs().sum()

    def group_sparsity(self, group_size):
        f = self.features.size(1)
        n = f // group_size
        ret = 0
        for chunk in range(0, f, group_size):
            ret = ret + (self.features[:, chunk:chunk + group_size, ...].pow(2).mean(1) + 1e-12).sqrt().mean() / n
        return ret

    def forward(self, x, shift=None, out_idx=None):
        if self.positive:
            positive(self.features)
        self.grid.data = torch.clamp(self.grid.data, -1, 1)
        N, c, w, h = x.size()
        m = self.pool_steps + 1
        feat = self.features.view(1, m * c, self.outdims)

        if out_idx is None:
            grid = self.grid
            bias = self.bias
            outdims = self.outdims
        else:
            feat = feat[:, :, out_idx]
            grid = self.grid[:, out_idx]
            if self.bias is not None:
                bias = self.bias[out_idx]
            outdims = len(out_idx)

        if shift is None:
            grid = grid.expand(N, outdims, 1, 2)
        else:
            grid = grid.expand(N, outdims, 1, 2) + shift[:, None, None, :]

        pools = [F.grid_sample(x, grid)]
        for _ in range(self.pool_steps):
            x = self.avg(x)
            pools.append(F.grid_sample(x, grid))
        y = torch.cat(pools, dim=1)
        y = (y.squeeze(-1) * feat).sum(1).view(N, outdims)

        if self.bias is not None:
            y = y + bias
        return y

    def __repr__(self):
        c, w, h = self.in_shape
        r = self.__class__.__name__ + \
            ' (' + '{} x {} x {}'.format(c, w, h) + ' -> ' + str(self.outdims) + ')'
        if self.bias is not None:
            r += ' with bias'
        r += ' and pooling for {} steps\n'.format(self.pool_steps)
        for ch in self.children():
            r += '  -> ' + ch.__repr__() + '\n'
        return r


class SpatialXFeatureLinear3d(nn.Module):
    def __init__(self, in_shape, outdims, bias=True, normalize=False, positive=True, spatial=None):
        super().__init__()
        self.in_shape = in_shape
        self.outdims = outdims
        self.normalize = normalize
        self.positive = positive
        c, t, w, h = in_shape
        self.spatial = Parameter(torch.Tensor(self.outdims, 1, 1, w, h)) if spatial is None else spatial
        self.features = Parameter(torch.Tensor(self.outdims, c, 1, 1, 1))
        if bias:
            bias = Parameter(torch.Tensor(self.outdims))
            self.register_parameter('bias', bias)
        else:
            self.register_parameter('bias', None)
        self.initialize()

    def l1(self, average=True):
        n = self.outdims
        c, _, w, h = self.in_shape
        ret = (self.spatial.view(self.outdims, -1).abs().sum(1, keepdim=True)
               * self.features.view(self.outdims, -1).abs().sum(1, keepdim=True)).sum()
        if average:
            ret = ret / (n * c * w * h)
        return ret

    @property
    def normalized_spatial(self):
        if self.positive:
            positive(self.spatial)
        if self.normalize:
            weight = self.spatial / (
                    self.spatial.pow(2).sum(2, keepdim=True).sum(3, keepdim=True).sum(4, keepdim=True).sqrt().expand(
                        self.spatial) + 1e-6)
        else:
            weight = self.spatial
        return weight

    @property
    def constrained_features(self):
        if self.positive:
            positive(self.features)
        return self.features

    @property
    def weight(self):
        n = self.outdims
        c, _, w, h = self.in_shape
        weight = self.normalized_spatial.expand(n, c, 1, w, h) * self.constrained_features.expand(n, c, 1, w, h)
        return weight

    def initialize(self, init_noise=1e-3):
        self.spatial.data.normal_(0, init_noise)
        self.features.data.normal_(0, init_noise)
        if self.bias is not None:
            self.bias.data.fill_(0)

    def forward(self, x):
        N, c, t, w, h = x.size()
        # tmp2 = x.transpose(2, 1).contiguous()
        # tmp2 = tmp2.view(-1, w * h) @ self.normalized_spatial.view(self.outdims, -1).t()
        # tmp2 = (tmp2.view(N*t,c,self.outdims) \
        #         * self.constrained_features.transpose(0,1).contiguous().view(c, self.outdims).expand(N* t, c, self.outdims)).sum(1)

        tmp = x.transpose(2, 1).contiguous().view(-1, c * w * h) @ self.weight.view(self.outdims, -1).t()
        if self.bias is not None:
            tmp = tmp + self.bias.expand_as(tmp)
            # tmp2 = tmp2 + self.bias.expand_as(tmp2)
        return tmp.view(N, t, self.outdims)
        # return tmp2.view(N, t, self.outdims)

    def __repr__(self):
        c, t, w, h = self.in_shape
        return ('positive ' if self.positive else '') + \
               ('spatially normalized ' if self.normalize else '') + \
               self.__class__.__name__ + \
               ' (' + '{} x {} x {}'.format(c, w, h) + ' -> ' + str(self.outdims) + ')'


class SpatialTransformerPyramid3d(nn.Module):
    def __init__(self, in_shape, outdims, scale_n=4, positive=True, bias=True, init_range=.05, downsample=True,
                 type=None):
        super().__init__()
        self.in_shape = in_shape
        c, _, w, h = in_shape
        self.outdims = outdims
        self.positive = positive
        self.gauss = Pyramid(scale_n=scale_n, downsample=downsample, type=type)

        self.grid = Parameter(torch.Tensor(1, outdims, 1, 2))
        self.features = Parameter(torch.Tensor(1, c * (scale_n + 1), 1, outdims))

        if bias:
            bias = Parameter(torch.Tensor(outdims))
            self.register_parameter('bias', bias)
        else:
            self.register_parameter('bias', None)
        self.init_range = init_range
        self.initialize()

    def initialize(self):
        self.grid.data.uniform_(-self.init_range, self.init_range)
        self.features.data.fill_(1 / self.in_shape[0])

        if self.bias is not None:
            self.bias.data.fill_(0)

    def feature_l1(self, average=True, subs_idx=None):
        if subs_idx is not None: raise NotImplemented('Subsample is not implemented.')

        if average:
            return self.features.abs().mean()
        else:
            return self.features.abs().sum()

    def forward(self, x, shift=None, subs_idx=None):
        if subs_idx is not None: raise NotImplemented('Subsample is not implemented.')

        if self.positive:
            positive(self.features)
        self.grid.data = torch.clamp(self.grid.data, -1, 1)
        N, c, t, w, h = x.size()
        m = self.gauss.scale_n + 1
        feat = self.features.view(1, m * c, self.outdims)

        if shift is None:
            grid = self.grid.expand(N * t, self.outdims, 1, 2)
        else:
            grid = self.grid.expand(N, self.outdims, 1, 2)
            grid = torch.stack([grid + shift[:, i, :][:, None, None, :] for i in range(t)], 1)
            grid = grid.contiguous().view(-1, self.outdims, 1, 2)

        z = x.contiguous().transpose(2, 1).contiguous().view(-1, c, w, h)
        pools = [F.grid_sample(x, grid) for x in self.gauss(z)]
        y = torch.cat(pools, dim=1).squeeze(-1)
        y = (y * feat).sum(1).view(N, t, self.outdims)

        if self.bias is not None:
            y = y + self.bias
        return y

    def __repr__(self):
        c, t, w, h = self.in_shape
        r = self.__class__.__name__ + \
            ' (' + '{} x {} x {}'.format(c, w, h) + ' -> ' + str(self.outdims) + ')'
        if self.bias is not None:
            r += ' with bias'

        for ch in self.children():
            r += '\n  -> ' + ch.__repr__()
        return r


class SpatialTransformerPooled3d(nn.Module):

    def __init__(self, in_shape, outdims, pool_steps=1, positive=False, bias=True,
                 init_range=.05, kernel_size=2, stride=2, grid=None, stop_grad=False):
        super().__init__()
        self._pool_steps = pool_steps
        self.in_shape = in_shape
        c, t, w, h = in_shape
        self.outdims = outdims
        self.positive = positive
        if grid is None:
            self.grid = Parameter(torch.Tensor(1, outdims, 1, 2))
        else:
            self.grid = grid
        self.features = Parameter(torch.Tensor(1, c * (self._pool_steps + 1), 1, outdims))
<<<<<<< HEAD
        self.register_buffer('mask', torch.ones_like(self.features))
=======
        self.register_buffer('mask', self.features.data.new(*self.features.size()).fill_(1.))
>>>>>>> 7a20ea77

        if bias:
            bias = Parameter(torch.Tensor(outdims))
            self.register_parameter('bias', bias)
        else:
            self.register_parameter('bias', None)

        self.avg = nn.AvgPool2d(kernel_size, stride=stride, count_include_pad=False)
        self.init_range = init_range
        self.initialize()
        self.stop_grad = stop_grad

    @property
    def pool_steps(self):
        return self._pool_steps

    @pool_steps.setter
    def pool_steps(self, value):
        assert value >= 0 and int(value) - value == 0, 'new pool steps must be a non-negative integer'
        if value != self._pool_steps:
            print('Resizing readout features')
            c, t, w, h = self.in_shape
            outdims = self.outdims
            self._pool_steps = int(value)
            self.features = Parameter(torch.Tensor(1, c * (self._pool_steps + 1), 1, outdims))
            self.mask = self.features.data.new(*self.features.size()).fill_(1.)
            self.features.data.fill_(1 / self.in_shape[0])

    def initialize(self, init_noise=1e-3, grid=True):
        # randomly pick centers within the spatial map

        self.features.data.fill_(1 / self.in_shape[0])
        if self.bias is not None:
            self.bias.data.fill_(0)
        if grid:
            self.grid.data.uniform_(-self.init_range, self.init_range)

    def feature_l1(self, average=True, subs_idx=None):
        subs_idx = subs_idx if subs_idx is not None else slice(None)
        if average:
            return self.features[..., subs_idx].abs().mean()
        else:
            return self.features[..., subs_idx].abs().sum()

    def reset_fisher_prune_scores(self):
        self._prune_n = 0
        self._prune_scores = self.features.detach() * 0

    def update_fisher_prune_scores(self):
        self._prune_n += 1
        if self.features.grad is None:
            raise ValueError('You need to run backward first')
        self._prune_scores += (0.5 * self.features.grad.pow(2) * self.features.pow(2)).detach()

    @property
    def fisher_prune_scores(self):
        return self._prune_scores / self._prune_n

    def prune(self):
        idx = (self.fisher_prune_scores + 1e6 * (1 - self.mask)).squeeze().argmin(dim=0)
        nt = idx.new
        seq = nt(np.arange(len(idx)))
        self.mask[:, idx, :, seq] = 0
        self.features.data[:, idx, :, seq] = 0

    def forward(self, x, shift=None, subs_idx=None):
        if self.stop_grad:
            x = x.detach()

        self.features.data *= self.mask

        if self.positive:
            positive(self.features)
        self.grid.data = torch.clamp(self.grid.data, -1, 1)

        N, c, t, w, h = x.size()
        m = self._pool_steps + 1
        if subs_idx is not None:
            feat = self.features[..., subs_idx].contiguous()
            outdims = feat.size(-1)
            feat = feat.view(1, m * c, outdims)
            grid = self.grid[:, subs_idx, ...]
        else:
            grid = self.grid
            feat = self.features.view(1, m * c, self.outdims)
            outdims = self.outdims

        if shift is None:
            grid = grid.expand(N * t, outdims, 1, 2)
        else:
            grid = grid.expand(N, outdims, 1, 2)
            grid = torch.stack([grid + shift[:, i, :][:, None, None, :] for i in range(t)], 1)
            grid = grid.contiguous().view(-1, outdims, 1, 2)
        z = x.contiguous().transpose(2, 1).contiguous().view(-1, c, w, h)
        pools = [F.grid_sample(z, grid)]
        for i in range(self._pool_steps):
            z = self.avg(z)
            pools.append(F.grid_sample(z, grid))
        y = torch.cat(pools, dim=1)
        y = (y.squeeze(-1) * feat).sum(1).view(N, t, outdims)

        if self.bias is not None:
            if subs_idx is None:
                y = y + self.bias
            else:
                y = y + self.bias[subs_idx]

        return y

    def __repr__(self):
        c, _, w, h = self.in_shape
        r = self.__class__.__name__ + \
            ' (' + '{} x {} x {}'.format(c, w, h) + ' -> ' + str(self.outdims) + ')'
        if self.bias is not None:
            r += ' with bias'
        if self.stop_grad:
            r += ', stop_grad=True'
        r += '\n'

        for ch in self.children():
            r += '  -> ' + ch.__repr__() + '\n'
        return r


class FactorizedSpatialTransformerPooled3d(SpatialTransformerPooled3d):

    def __init__(self, *args, components=25, **kwargs):
        super().__init__(*args, **kwargs)
        self.components = components
        c, t, w, h = self.in_shape
        outdims = self.outdims

        self.feature_scales = Parameter(torch.Tensor(1, 1, 1, outdims, components))
        self.feature_channels = Parameter(torch.Tensor(1, c * (self._pool_steps + 1), 1, 1, components))
        self.init_features()

    def init_features(self):
        self.feature_channels.data.fill_(1 / self.in_shape[0])
        self.feature_scales.data.fill_(1 / self.in_shape[0])

    @property
    def features(self):
        return (self.feature_scales * self.feature_channels).sum(-1)

    @property
    def pool_steps(self):
        return self._pool_steps

    @pool_steps.setter
    def pool_steps(self, value):
        assert value >= 0 and int(value) - value == 0, 'new pool steps must be a non-negative integer'
        if value != self._pool_steps:
            print('Resizing readout features')
            c, t, w, h = self.in_shape
            outdims = self.outdims
            self._pool_steps = int(value)
            self.feature_channels = Parameter(torch.Tensor(1, c * (self._pool_steps + 1), 1, outdims, self.components))
            self.mask = self.features.data.new(*self.features.size()).fill_(1.)
            self.init_features()


class SpatialTransformerXPooled3d(nn.Module):

    def __init__(self, in_shape, outdims, pool_steps=1, positive=False, bias=True,
                 init_range=.2, grid_points=10, kernel_size=4, stride=4, grid=None,
                 stop_grad=False):
        super().__init__()
        self._pool_steps = pool_steps
        self.in_shape = in_shape
        c, t, w, h = in_shape
        self.outdims = outdims
        self.positive = positive
        self._grid_points = grid_points
        if grid is None:
            self.grid = Parameter(torch.Tensor(1, outdims, grid_points, 2))
        else:
            self.grid = grid
        self.features = Parameter(torch.Tensor(1, c * (self._pool_steps + 1), 1, outdims))

        if bias:
            bias = Parameter(torch.Tensor(outdims))
            self.register_parameter('bias', bias)
        else:
            self.register_parameter('bias', None)

        self.avg = nn.AvgPool2d(kernel_size, stride=stride, count_include_pad=False)
        self.init_range = init_range
        self.initialize()
        self.stop_grad = stop_grad

    @property
    def pool_steps(self):
        return self._pool_steps

    @pool_steps.setter
    def pool_steps(self, value):
        assert value >= 0 and int(value) - value == 0, 'new pool steps must be a non-negative integer'
        if value != self._pool_steps:
            print('Resizing readout features')
            c, t, w, h = self.in_shape
            outdims = self.outdims
            self._pool_steps = int(value)
            self.features = Parameter(torch.Tensor(1, c * (self._pool_steps + 1), 1, outdims))
            self.features.data.fill_(1 / self.in_shape[0])

    def initialize(self, init_noise=1e-3, grid=True):
        # randomly pick centers within the spatial map

        self.features.data.fill_(1 / self.in_shape[0])
        if self.bias is not None:
            self.bias.data.fill_(0)
        if grid:
            self.grid.data.uniform_(-self.init_range, self.init_range)

    def feature_l1(self, average=True, subs_idx=None):
        subs_idx = subs_idx if subs_idx is not None else slice(None)
        if average:
            return self.features[..., subs_idx].abs().mean()
        else:
            return self.features[..., subs_idx].abs().sum()

    def dgrid_l2(self, average=True, subs_idx=None):
        subs_idx = subs_idx if subs_idx is not None else slice(None)
        if average:
            return (self.grid[:, subs_idx, :-1, :] - self.grid[:, subs_idx, 1:, :]).pow(2).mean()
        else:
            return (self.grid[:, subs_idx, :-1, :] - self.grid[:, subs_idx, 1:, :]).pow(2).sum()

    def forward(self, x, shift=None, subs_idx=None):
        if self.stop_grad:
            x = x.detach()

        if self.positive:
            positive(self.features)
        self.grid.data = torch.clamp(self.grid.data, -1, 1)

        N, c, t, w, h = x.size()
        m = self._pool_steps + 1
        if subs_idx is not None:
            feat = self.features[..., subs_idx].contiguous()
            outdims = feat.size(-1)
            feat = feat.view(1, m * c, outdims)
            grid = self.grid[:, subs_idx, ...]
        else:
            grid = self.grid
            feat = self.features.view(1, m * c, self.outdims)
            outdims = self.outdims
        if shift is None:
            grid = grid.expand(N * t, outdims, self._grid_points, 2)
        else:
            grid = grid.expand(N, outdims, self._grid_points, 2)
            grid = torch.stack([grid + shift[:, i, :][:, None, None, :] for i in range(t)], 1)
            grid = grid.contiguous().view(-1, outdims, self._grid_points, 2)
        z = x.contiguous().transpose(2, 1).contiguous().view(-1, c, w, h)
        pools = [F.grid_sample(z, grid).mean(dim=3, keepdim=True)]
        for i in range(self._pool_steps):
            z = self.avg(z)
            pools.append(F.grid_sample(z, grid).mean(dim=3, keepdim=True))
        y = torch.cat(pools, dim=1)
        y = (y.squeeze(-1) * feat).sum(1).view(N, t, outdims)

        if self.bias is not None:
            if subs_idx is None:
                y = y + self.bias
            else:
                y = y + self.bias[subs_idx]

        return y

    def __repr__(self):
        c, _, w, h = self.in_shape
        r = self.__class__.__name__ + \
            ' (' + '{} x {} x {}'.format(c, w, h) + ' -> ' + str(self.outdims) + ')'
        if self.bias is not None:
            r += ' with bias'
        if self.stop_grad:
            r += ', stop_grad=True'
        r += '\n'

        for ch in self.children():
            r += '  -> ' + ch.__repr__() + '\n'
        return r


class ExtendedConv2d(nn.Conv2d):
    """
    Extended 2D convolution module with fancier padding options.
    """

    def __init__(self, in_channels, out_channels, kernel_size, stride=1,
                 padding=0, in_shape=None, groups=1, bias=True):
        kernel_size = _pair(kernel_size)
        stride = _pair(stride)

        if padding == 'SAME':
            assert kernel_size[0] % 2 == 1 and kernel_size[1] % 2 == 1, "kernel must be odd sized"
            if stride[0] == 1 and stride[1] == 1:
                padding = (kernel_size[0] - 1) // 2, (kernel_size[1] - 1) // 2
            else:
                assert in_shape is not None, 'Input shape must be provided for stride that is not 1'
                h = in_shape[-2]
                w = in_shape[-1]

                padding = ceil((h * (stride[0] - 1) + kernel_size[0] - 1) / 2), \
                          ceil((w * (stride[1] - 1) + kernel_size[1] - 1) / 2)

        super().__init__(in_channels, out_channels, kernel_size, stride=stride,
                         padding=padding, groups=groups, bias=bias)


class DepthSeparableConv2d(nn.Sequential):

    def __init__(self, in_channels, out_channels, kernel_size, stride=1, padding=0, dilation=1, bias=True):
        super().__init__()
        self.add_module('in_depth_conv', nn.Conv2d(in_channels, out_channels, 1, bias=bias))
        self.add_module('spatial_conv', nn.Conv2d(out_channels, out_channels, kernel_size, stride=1, padding=padding,
                                                  dilation=dilation, bias=bias, groups=out_channels))
        self.add_module('out_depth_conv', nn.Conv2d(out_channels, out_channels, 1, bias=bias))


class ConstrainedConv2d(ExtendedConv2d):
    def __init__(self, in_channels, out_channels, kernel_size, stride=1,
                 padding=0, in_shape=None, groups=1, bias=True, constrain=None):
        super().__init__(in_channels, out_channels, kernel_size, stride=stride,
                         padding=padding, in_shape=in_shape, groups=groups, bias=bias)
        self.constrain_fn = constrain
        self.constrain_cache = None

    def constrain(self):
        if self.constrain_fn is not None:
            self.constrain_cache = self.constrain_fn(self.weight, cache=self.constrain_cache)

    def forward(self, *args, **kwargs):
        self.constrain()
        return super().forward(*args, **kwargs)


class ConstrainedConvTranspose2d(nn.ConvTranspose2d):
    def __init__(self, *args, constrain=None, **kwargs):
        super().__init__(*args, **kwargs)
        self.constrain_fn = constrain
        self.constrain_cache = None

    def constrain(self):
        if self.constrain_fn is not None:
            self.constrain_cache = self.constrain_fn(self.weight, cache=self.constrain_cache)

    def forward(self, *args, **kwargs):
        self.constrain()
        return super().forward(*args, **kwargs)


def conv2d_config(in_shape, out_shape, kernel_size, stride=None):
    """
    Given desired input and output tensor shapes and convolution kernel size,
    returns configurations that can be used to construct an appropriate 2D
    convolution operation satisfying the desired properties.

    Args:
        in_shape: shape of the input tensor. May be either [batch, channel, height, width]
                  or [channel, height, width]
        out_shape: shape of the output tensor. May be either [batch, channel, height, width]
                   or [channel, height, width]
        kernel_size: shape of the kernel. May be an integer or a pair tuple
        stride: (OPTIONAL) desired stride to be used. If not provided, optimal stride size
                will be computed and returned to minimize the necessary amount of padding
                or stripping.

    Returns:
        A tuple (stride, padding, output_padding, padded_shape, conv_type, padding_type).
        stride: optimial stride size to be used. If stride was passed in, no change is made.
        padding: padding to be applied to each edge
        output_padding: if operation is transpose convolution, supplies output_padding that's
            necessary. Otherwise, this is None.
        conv_type: the required type of convolution. It is either "NORMAL" or "TRANSPOSE"
        padding_type: string to indicate the type of padding. Either "VALID" or "SAME".

    """
    in_shape = np.array(in_shape[-3:])
    out_shape = np.array(out_shape[-3:])
    kern_shape = np.array(kernel_size)

    # determine the kind of convolution to use
    if np.all(in_shape[-2:] >= out_shape[-2:]):
        conv_type = "NORMAL"
    elif np.all(in_shape[-2:] <= out_shape[-2:]):
        conv_type = "TRANSPOSE"
        in_shape, out_shape = out_shape, in_shape
    else:
        raise ValueError('Input shape dimensions must be both >= OR <= the output shape dimensions')

    if stride is None:
        stride = np.ceil((in_shape[-2:] - kern_shape + 1) / (out_shape[-2:] - 1)).astype(np.int)
    else:
        stride = np.array(_pair(stride))
    stride[stride <= 0] = 1
    padding = (out_shape[-2:] - 1) * stride + kern_shape - in_shape[-2:]

    if np.all(np.ceil(in_shape[-2:] / stride) == out_shape[-2:]):
        padding_type = 'SAME'
    else:
        padding_type = 'VALID'

    # get padded input shape
    in_shape[-2:] = in_shape[-2:] + padding.astype(np.int)
    padded_shape = tuple(in_shape.tolist())
    if conv_type == "TRANSPOSE":
        output_padding = tuple((padding % 2 != 0).astype(np.int).tolist())
    else:
        output_padding = None

    padding = tuple(np.ceil(padding / 2).astype(np.int).tolist())
    stride = tuple(stride.tolist())

    return stride, padding, output_padding, \
           padded_shape, conv_type, padding_type


def get_conv(in_shape, out_shape, kernel_size, stride=None, constrain=None, **kwargs):
    """
    Given desired input and output tensor shapes and convolution kernel size,
    returns a convolution operation satisfying the desired properties.

    Args:
        in_shape: shape of the input tensor. May be either [batch, channel, height, width]
                  or [channel, height, width]
        out_shape: shape of the output tensor. May be either [batch, channel, height, width]
                   or [channel, height, width]
        kernel_size: shape of the kernel. May be an integer or a pair tuple
        stride: (OPTIONAL) desired stride to be used. If not provided, optimal stride size
                will be computed and returned to minimize the necesssary amount of padding
                or stripping.
        constrain: (OPTIONAL) constrain function to be applied to the convolution filter weights
        **kwargs: additional arguments that are passed into the underlying convolution operation

    Returns:
        A convolution module (either a nn.Conv2d subclass or nn.ConvTranspose2d subclass)

    """
    in_channels, out_channels = in_shape[-3], out_shape[-3]
    stride, padding, output_padding, padded_shape, conv_type, padding_type = conv2d_config(in_shape, out_shape,
                                                                                           kernel_size, stride)

    if conv_type == "NORMAL":
        return ConstrainedConv2d(in_channels, out_channels, kernel_size, stride=stride, padding=padding,
                                 constrain=constrain, **kwargs)
    else:
        return ConstrainedConvTranspose2d(in_channels, out_channels, kernel_size, stride=stride, padding=padding,
                                          constrain=constrain, output_padding=output_padding, **kwargs)


class Pyramid(nn.Module):
    _filter_dict = {
        'gauss5x5': np.float32([
            [0.003765, 0.015019, 0.023792, 0.015019, 0.003765],
            [0.015019, 0.059912, 0.094907, 0.059912, 0.015019],
            [0.023792, 0.094907, 0.150342, 0.094907, 0.023792],
            [0.015019, 0.059912, 0.094907, 0.059912, 0.015019],
            [0.003765, 0.015019, 0.023792, 0.015019, 0.003765]]),
        'gauss3x3': np.float32([
            [1 / 16, 1 / 8, 1 / 16],
            [1 / 8, 1 / 4, 1 / 8],
            [1 / 16, 1 / 8, 1 / 16]]
        ),
        'laplace5x5': np.outer(np.float32([1, 4, 6, 4, 1]), np.float32([1, 4, 6, 4, 1])) / 256,

    }

    def __init__(self, scale_n=4, type='gauss5x5', downsample=True):
        """
        Setup Laplace image pyramid
        Args:
            scale_n: number of Laplace pyramid layers to construct
            type: type of Gaussian filter used in pyramid construction. Valid options are: 'gauss5x5', 'gauss3x3', and 'laplace5x5'
            downsample: whether to downsample the image in each layer. Defaults to True
        """
        super().__init__()
        self.type = type
        self.downsample = downsample
        h = self._filter_dict[type]
        self.register_buffer('filter', torch.from_numpy(h))
        self.scale_n = scale_n
        self._kern = h.shape[0]
        self._pad = self._kern // 2
        self._filter_cache = None

    def lap_split(self, img):
        N, c, h, w = img.size()
        if self._filter_cache is not None and self._filter_cache.size(0) == c:
            filter = self._filter_cache
        else:
            filter = self.filter.expand(c, 1, self._kern, self._kern).contiguous()
            self._filter_cache = filter

        # the necessary output padding depends on even/odd of the dimension
        output_padding = (h + 1) % 2, (w + 1) % 2

        smooth = F.conv2d(img, filter, padding=self._pad, groups=c)
        if self.downsample:
            lo = smooth[:, :, ::2, ::2]
            lo2 = 4 * F.conv_transpose2d(lo, filter, stride=2, padding=self._pad, output_padding=output_padding,
                                         groups=c)
        else:
            lo = lo2 = smooth

        hi = img - lo2

        return lo, hi

    def forward(self, img):
        levels = []
        for i in range(self.scale_n):
            img, hi = self.lap_split(img)
            levels.append(hi)
        levels.append(img)
        return levels

    def __repr__(self):
        return "Pyramid(scale_n={scale_n}, padding={_pad}, downsample={downsample}, type={type})".format(
            **self.__dict__)


class RotEquiConv2d(nn.Module):

    def __init__(self, in_features, out_features, num_rotations, kernel_size,
                 padding=0, bias=True, momentum=0.1, upsampling=2, first_layer=False):
        super().__init__()

        if not first_layer:
            in_features *= num_rotations

        self._batch_norm = nn.BatchNorm3d(out_features, momentum=momentum, affine=False)

        H, self.desc, self.mu = hermite_2d(kernel_size, kernel_size * upsampling, 2 * np.sqrt(kernel_size))
        self.register_buffer('hermite_basis', torch.FloatTensor(H))

        n_coeffs = kernel_size * (kernel_size + 1) // 2
        self.coeffs = Parameter(torch.FloatTensor(size=(n_coeffs, in_features, out_features)).normal_(std=0.1))

        self.bias = Parameter(torch.FloatTensor(size=(1, out_features, 1, 1, 1)).zero_()) if bias else None

        self.num_rotations = num_rotations
        self.out_features = out_features
        self.first_layer = first_layer
        self.padding = padding


    @property
    def raw_weights(self):
        return torch.einsum('ijk,ilm->mljk', (self.hermite_basis, self.coeffs))

    @property
    def pooled_raw_weights(self):
        return F.avg_pool2d(self.raw_weights, stride=2, kernel_size=2)

    @property
    def weights(self):
        return rotate_weights_hermite(self.hermite_basis, self.desc, self.mu, self.coeffs, self.num_rotations,
                                        first_layer=self.first_layer)


    @property
    def pooled_weights(self):
        return F.avg_pool2d(self.weights, stride=2, kernel_size=2)

    def forward(self, input):
        x = F.conv2d(input, self.pooled_weights, padding=self.padding)
        N, c, *spatial = x.shape
        x = x.view(N, self.out_features, self.num_rotations, *spatial)
        x = self._batch_norm(x)
        if self.bias is not None:
            x = x + self.bias
        return x.view(N, c, *spatial)



class MaxMin(nn.Module):
    def __init__(self, axis=-1):
        super(MaxMinGroup, self).__init__()
        self.axis = axis

    def forward(self, x):
        maxes = maxout_by_group(x, 2, self.axis)
        mins = minout_by_group(x, 2, self.axis)
        maxmin = torch.cat((maxes, mins), dim=1)
        return maxmin

    def extra_repr(self):
        return 'group_size: {}'.format(2)

class GroupSort(nn.Module):

    def __init__(self, group_size, axis=-1):
        super(GroupSort, self).__init__()
        self.group_size = group_size
        self.axis = axis

    def forward(self, x):
        group_sorted = group_sort(x, self.group_size, self.axis)
        # assert check_group_sorted(group_sorted, self.group_size, axis=self.axis) == 1, "GroupSort failed. "

        return group_sorted

    def extra_repr(self):
        return 'num_groups: {}'.format(self.num_units)


def process_group_size(x, group_size, axis=-1):
    size = list(x.size())
    num_channels = size[axis]

    if num_channels % group_size:
        raise ValueError('number of features({}) is not a '
                         'multiple of group_size({})'.format(num_channels, num_units))
    size[axis] = -1
    if axis == -1:
        size += [group_size]
    else:
        size.insert(axis+1, group_size)
    return size


def group_sort(x, group_size, axis=-1):
    size = process_group_size(x, group_size, axis)
    grouped_x = x.view(*size)
    sort_dim = axis if axis == -1 else axis + 1
    sorted_grouped_x, _ = grouped_x.sort(dim=sort_dim)
    sorted_x = sorted_grouped_x.view(*list(x.shape))

    return sorted_x

def maxout_by_group(x, group_size, axis=-1):
    size = process_group_size(x, group_size, axis)
    sort_dim = axis if axis == -1 else axis + 1
    return torch.max(x.view(*size), sort_dim)[0]


def minout_by_group(x, group_size, axis=-1):
    size = process_group_size(x, group_size, axis)
    sort_dim = axis if axis == -1 else axis + 1
    return torch.min(x.view(*size), sort_dim)[0]


def check_group_sorted(x, group_size, axis=-1):
    size = process_group_size(x, group_size, axis)

    x_np = x.cpu().data.numpy()
    x_np = x_np.reshape(*size)
    x_np_diff = np.diff(x_np, axis=axis)

    # Return 1 iff all elements are increasing.
    if np.sum(x_np_diff < 0) > 0:
        return 0
    else:
        return 1<|MERGE_RESOLUTION|>--- conflicted
+++ resolved
@@ -621,11 +621,7 @@
         else:
             self.grid = grid
         self.features = Parameter(torch.Tensor(1, c * (self._pool_steps + 1), 1, outdims))
-<<<<<<< HEAD
         self.register_buffer('mask', torch.ones_like(self.features))
-=======
-        self.register_buffer('mask', self.features.data.new(*self.features.size()).fill_(1.))
->>>>>>> 7a20ea77
 
         if bias:
             bias = Parameter(torch.Tensor(outdims))
@@ -651,7 +647,7 @@
             outdims = self.outdims
             self._pool_steps = int(value)
             self.features = Parameter(torch.Tensor(1, c * (self._pool_steps + 1), 1, outdims))
-            self.mask = self.features.data.new(*self.features.size()).fill_(1.)
+            self.mask = torch.ones_like(self.features)
             self.features.data.fill_(1 / self.in_shape[0])
 
     def initialize(self, init_noise=1e-3, grid=True):
@@ -783,7 +779,7 @@
             outdims = self.outdims
             self._pool_steps = int(value)
             self.feature_channels = Parameter(torch.Tensor(1, c * (self._pool_steps + 1), 1, outdims, self.components))
-            self.mask = self.features.data.new(*self.features.size()).fill_(1.)
+            self.mask = torch.ones_like(self.features)
             self.init_features()
 
 
